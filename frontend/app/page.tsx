import { Button } from "@/components/ui/button";
import { Card } from "@/components/ui/card";
import { Badge } from "@/components/ui/badge";
import Link from "next/link";

export default function Home() {
  return (
    <div className="min-h-screen bg-white">
      {/* Navigation */}
      <nav className="flex items-center justify-between px-6 py-4 border-b border-gray-100">
        <div className="flex items-center space-x-2">
          <div className="w-8 h-8 bg-gradient-to-br from-blue-500 to-blue-600 rounded-lg"></div>
          <span className="text-xl font-semibold text-gray-900">KeywordAI</span>
        </div>
<<<<<<< HEAD
        <a href="/dashboard">
          <Button variant="outline" size="lg" className="border-blue-200 text-blue-600 hover:bg-blue-50 px-6 py-2">
            Get Started
          </Button>
        </a>
=======
        <Button variant="outline" size="lg" className="border-blue-200 text-blue-600 hover:bg-blue-50 px-6 py-2" asChild>
          <Link href="/dashboard">
            Get Started
          </Link>
        </Button>
>>>>>>> 349b94cb
      </nav>

      {/* Hero Section */}
      <section className="px-6 py-20 max-w-6xl mx-auto text-center">
        <Badge className="mb-6 bg-blue-50 text-blue-700 border-blue-200">
          AI-Powered Amazon Research
        </Badge>
        
        <h1 className="text-5xl md:text-6xl font-bold text-gray-900 mb-6 leading-tight">
          Intelligent Amazon
          <span className="bg-gradient-to-r from-blue-500 to-blue-600 bg-clip-text text-transparent">
            {" "}Keyword Research{" "}
          </span>
          Platform
        </h1>
        
        <p className="text-xl text-gray-600 mb-8 max-w-3xl mx-auto leading-relaxed">
          Transform your Amazon listings with AI agents that analyze competitors, score keywords, 
          and generate optimized SEO strategies using advanced Helium 10 data intelligence.
        </p>

<<<<<<< HEAD
                 <div className="flex flex-col sm:flex-row gap-4 justify-center items-center">
           <a href="/dashboard">
             <Button size="lg" className="bg-blue-600 hover:bg-blue-700 text-white px-8 py-4 text-lg h-12">
               Start Research
             </Button>
           </a>
           <a href="/test">
             <Button variant="outline" size="lg" className="border-gray-300 text-gray-700 px-8 py-4 text-lg h-12">
               View Demo
             </Button>
           </a>
         </div>
=======
                         <div className="flex flex-col sm:flex-row gap-4 justify-center items-center">
          <Button size="lg" className="bg-blue-600 hover:bg-blue-700 text-white px-8 py-4 text-lg h-12" asChild>
            <Link href="/dashboard">
              Start Research
            </Link>
          </Button>
          <Button variant="outline" size="lg" className="border-gray-300 text-gray-700 px-8 py-4 text-lg h-12">
            View Demo
          </Button>
        </div>
>>>>>>> 349b94cb

        <div className="mt-16 relative">
          <div className="bg-gradient-to-t from-blue-50 to-transparent p-8 rounded-2xl border border-blue-100">
            <div className="bg-white rounded-xl shadow-lg p-6 max-w-4xl mx-auto">
              <div className="flex items-center justify-between mb-4">
                <div className="flex space-x-2">
                  <div className="w-3 h-3 bg-red-400 rounded-full"></div>
                  <div className="w-3 h-3 bg-yellow-400 rounded-full"></div>
                  <div className="w-3 h-3 bg-green-400 rounded-full"></div>
                </div>
                <span className="text-sm text-gray-500">Amazon Keyword Analysis</span>
              </div>
              <div className="space-y-3 text-left">
                <div className="flex justify-between items-center p-3 bg-gray-50 rounded-lg">
                  <span className="font-medium text-gray-700">Processing ASIN: B08XYZ123...</span>
                  <Badge className="bg-blue-100 text-blue-700">In Progress</Badge>
                </div>
                <div className="grid grid-cols-1 md:grid-cols-3 gap-4 text-center">
                  <div className="p-4 bg-blue-50 rounded-lg">
                    <div className="text-2xl font-bold text-blue-600">247</div>
                    <div className="text-sm text-gray-600">Keywords Found</div>
                  </div>
                  <div className="p-4 bg-blue-50 rounded-lg">
                    <div className="text-2xl font-bold text-blue-600">15</div>
                    <div className="text-sm text-gray-600">Competitors Analyzed</div>
                  </div>
                  <div className="p-4 bg-blue-50 rounded-lg">
                    <div className="text-2xl font-bold text-blue-600">98%</div>
                    <div className="text-sm text-gray-600">Relevancy Score</div>
                  </div>
                </div>
              </div>
            </div>
          </div>
        </div>
      </section>

      {/* Features Section */}
      <section className="px-6 py-20 bg-gray-50">
        <div className="max-w-6xl mx-auto">
          <div className="text-center mb-16">
            <h2 className="text-3xl md:text-4xl font-bold text-gray-900 mb-4">
              Powered by AI Agents
            </h2>
            <p className="text-lg text-gray-600 max-w-2xl mx-auto">
              Our intelligent agent system orchestrates complex research workflows to deliver 
              actionable insights for your Amazon business.
            </p>
          </div>

          <div className="grid grid-cols-1 md:grid-cols-2 lg:grid-cols-4 gap-6">
            <Card className="p-6 border-blue-100 hover:shadow-lg transition-shadow">
              <div className="w-12 h-12 bg-blue-100 rounded-lg flex items-center justify-center mb-4">
                <div className="w-6 h-6 bg-blue-600 rounded"></div>
              </div>
              <h3 className="text-lg font-semibold text-gray-900 mb-2">Research Agent</h3>
              <p className="text-gray-600">Automatically fetches competitor data from Helium 10 APIs</p>
            </Card>

            <Card className="p-6 border-blue-100 hover:shadow-lg transition-shadow">
              <div className="w-12 h-12 bg-blue-100 rounded-lg flex items-center justify-center mb-4">
                <div className="w-6 h-6 bg-blue-600 rounded"></div>
              </div>
              <h3 className="text-lg font-semibold text-gray-900 mb-2">Keyword Agent</h3>
              <p className="text-gray-600">Categorizes and scores keywords using advanced algorithms</p>
            </Card>

            <Card className="p-6 border-blue-100 hover:shadow-lg transition-shadow">
              <div className="w-12 h-12 bg-blue-100 rounded-lg flex items-center justify-center mb-4">
                <div className="w-6 h-6 bg-blue-600 rounded"></div>
              </div>
              <h3 className="text-lg font-semibold text-gray-900 mb-2">Scoring Agent</h3>
              <p className="text-gray-600">Prioritizes keywords by relevancy, volume, and competition</p>
            </Card>

            <Card className="p-6 border-blue-100 hover:shadow-lg transition-shadow">
              <div className="w-12 h-12 bg-blue-100 rounded-lg flex items-center justify-center mb-4">
                <div className="w-6 h-6 bg-blue-600 rounded"></div>
              </div>
              <h3 className="text-lg font-semibold text-gray-900 mb-2">SEO Agent</h3>
              <p className="text-gray-600">Generates optimized titles and bullet points for listings</p>
            </Card>
          </div>
        </div>
      </section>

      {/* How It Works Section */}
      <section className="px-6 py-20">
        <div className="max-w-6xl mx-auto">
          <div className="text-center mb-16">
            <h2 className="text-3xl md:text-4xl font-bold text-gray-900 mb-4">
              How It Works
            </h2>
            <p className="text-lg text-gray-600 max-w-2xl mx-auto">
              Simple three-step process to transform your Amazon listings
            </p>
          </div>

          <div className="grid grid-cols-1 md:grid-cols-3 gap-8">
            <div className="text-center">
              <div className="w-16 h-16 bg-blue-600 rounded-full flex items-center justify-center text-white text-xl font-bold mx-auto mb-4">
                1
              </div>
              <h3 className="text-xl font-semibold text-gray-900 mb-3">Input Your ASIN</h3>
              <p className="text-gray-600">
                Enter your Amazon product URL or ASIN along with marketplace selection
              </p>
            </div>

            <div className="text-center">
              <div className="w-16 h-16 bg-blue-600 rounded-full flex items-center justify-center text-white text-xl font-bold mx-auto mb-4">
                2
              </div>
              <h3 className="text-xl font-semibold text-gray-900 mb-3">AI Analysis</h3>
              <p className="text-gray-600">
                Our agents analyze competitors, extract keywords, and score relevancy automatically
              </p>
            </div>

            <div className="text-center">
              <div className="w-16 h-16 bg-blue-600 rounded-full flex items-center justify-center text-white text-xl font-bold mx-auto mb-4">
                3
              </div>
              <h3 className="text-xl font-semibold text-gray-900 mb-3">Get Results</h3>
              <p className="text-gray-600">
                Receive categorized keywords, SEO comparison, and optimized listing suggestions
              </p>
            </div>
          </div>
        </div>
      </section>

      {/* Results Section */}
      <section className="px-6 py-20 bg-gray-50">
        <div className="max-w-6xl mx-auto">
          <div className="text-center mb-16">
            <h2 className="text-3xl md:text-4xl font-bold text-gray-900 mb-4">
              Comprehensive Results
            </h2>
            <p className="text-lg text-gray-600 max-w-2xl mx-auto">
              Get detailed insights and actionable recommendations for every aspect of your listing
            </p>
          </div>

          <div className="grid grid-cols-1 lg:grid-cols-2 gap-8">
            <Card className="p-8 border-blue-100">
              <h3 className="text-xl font-semibold text-gray-900 mb-4">SEO Comparison</h3>
              <div className="space-y-4">
                <div className="flex justify-between items-center p-3 bg-red-50 rounded-lg border-l-4 border-red-400">
                  <span className="text-sm text-gray-700">Current Title Coverage</span>
                  <span className="font-semibold text-red-600">42%</span>
                </div>
                <div className="flex justify-between items-center p-3 bg-green-50 rounded-lg border-l-4 border-green-400">
                  <span className="text-sm text-gray-700">Optimized Title Coverage</span>
                  <span className="font-semibold text-green-600">89%</span>
                </div>
                <div className="flex justify-between items-center p-3 bg-blue-50 rounded-lg border-l-4 border-blue-400">
                  <span className="text-sm text-gray-700">Keyword Opportunities</span>
                  <span className="font-semibold text-blue-600">+24</span>
                </div>
              </div>
            </Card>

            <Card className="p-8 border-blue-100">
              <h3 className="text-xl font-semibold text-gray-900 mb-4">Keyword Categories</h3>
              <div className="space-y-3">
                <div className="flex justify-between items-center">
                  <span className="text-gray-700">Relevant Keywords</span>
                  <Badge className="bg-green-100 text-green-700">156 found</Badge>
                </div>
                <div className="flex justify-between items-center">
                  <span className="text-gray-700">Design-Specific</span>
                  <Badge className="bg-blue-100 text-blue-700">43 found</Badge>
                </div>
                <div className="flex justify-between items-center">
                  <span className="text-gray-700">High-Intent</span>
                  <Badge className="bg-purple-100 text-purple-700">28 found</Badge>
                </div>
                <div className="flex justify-between items-center">
                  <span className="text-gray-700">Competitor Brands</span>
                  <Badge className="bg-orange-100 text-orange-700">12 found</Badge>
                </div>
              </div>
            </Card>
          </div>
        </div>
      </section>

      {/* CTA Section */}
      <section className="px-6 py-20">
        <div className="max-w-4xl mx-auto text-center">
          <h2 className="text-3xl md:text-4xl font-bold text-gray-900 mb-6">
            Ready to Optimize Your Amazon Listings?
          </h2>
          <p className="text-lg text-gray-600 mb-8 max-w-2xl mx-auto">
            Join sellers who are already using AI-powered keyword research to improve their 
            Amazon performance and increase sales.
          </p>
                     <div className="flex flex-col sm:flex-row gap-4 justify-center">
<<<<<<< HEAD
             <a href="/dashboard">
               <Button size="lg" className="bg-blue-600 hover:bg-blue-700 text-white px-8 py-4 text-lg h-12">
                 Start Your Research
               </Button>
             </a>
             <a href="/test">
               <Button variant="outline" size="lg" className="border-gray-300 text-gray-700 px-8 py-4 text-lg h-12">
                 Schedule Demo
               </Button>
             </a>
=======
             <Button size="lg" className="bg-blue-600 hover:bg-blue-700 text-white px-8 py-4 text-lg h-12" asChild>
               <Link href="/dashboard">
                 Start Your Research
               </Link>
             </Button>
             <Button variant="outline" size="lg" className="border-gray-300 text-gray-700 px-8 py-4 text-lg h-12">
               Schedule Demo
             </Button>
>>>>>>> 349b94cb
           </div>
        </div>
      </section>

      {/* Footer */}
      <footer className="px-6 py-12 border-t border-gray-100">
        <div className="max-w-6xl mx-auto">
          <div className="flex flex-col md:flex-row justify-between items-center">
            <div className="flex items-center space-x-2 mb-4 md:mb-0">
              <div className="w-8 h-8 bg-gradient-to-br from-blue-500 to-blue-600 rounded-lg"></div>
              <span className="text-xl font-semibold text-gray-900">KeywordAI</span>
            </div>
            <div className="flex space-x-6 text-sm text-gray-600">
              <a href="#" className="hover:text-blue-600 transition-colors">Privacy</a>
              <a href="#" className="hover:text-blue-600 transition-colors">Terms</a>
              <a href="#" className="hover:text-blue-600 transition-colors">Support</a>
              <a href="#" className="hover:text-blue-600 transition-colors">Documentation</a>
            </div>
          </div>
          <div className="mt-8 pt-8 border-t border-gray-100 text-center text-sm text-gray-500">
            © 2024 KeywordAI. All rights reserved. Powered by AI agents and Helium 10 data.
          </div>
        </div>
      </footer>
    </div>
  );
}<|MERGE_RESOLUTION|>--- conflicted
+++ resolved
@@ -12,19 +12,11 @@
           <div className="w-8 h-8 bg-gradient-to-br from-blue-500 to-blue-600 rounded-lg"></div>
           <span className="text-xl font-semibold text-gray-900">KeywordAI</span>
         </div>
-<<<<<<< HEAD
-        <a href="/dashboard">
-          <Button variant="outline" size="lg" className="border-blue-200 text-blue-600 hover:bg-blue-50 px-6 py-2">
-            Get Started
-          </Button>
-        </a>
-=======
         <Button variant="outline" size="lg" className="border-blue-200 text-blue-600 hover:bg-blue-50 px-6 py-2" asChild>
           <Link href="/dashboard">
             Get Started
           </Link>
         </Button>
->>>>>>> 349b94cb
       </nav>
 
       {/* Hero Section */}
@@ -46,21 +38,7 @@
           and generate optimized SEO strategies using advanced Helium 10 data intelligence.
         </p>
 
-<<<<<<< HEAD
-                 <div className="flex flex-col sm:flex-row gap-4 justify-center items-center">
-           <a href="/dashboard">
-             <Button size="lg" className="bg-blue-600 hover:bg-blue-700 text-white px-8 py-4 text-lg h-12">
-               Start Research
-             </Button>
-           </a>
-           <a href="/test">
-             <Button variant="outline" size="lg" className="border-gray-300 text-gray-700 px-8 py-4 text-lg h-12">
-               View Demo
-             </Button>
-           </a>
-         </div>
-=======
-                         <div className="flex flex-col sm:flex-row gap-4 justify-center items-center">
+        <div className="flex flex-col sm:flex-row gap-4 justify-center items-center">
           <Button size="lg" className="bg-blue-600 hover:bg-blue-700 text-white px-8 py-4 text-lg h-12" asChild>
             <Link href="/dashboard">
               Start Research
@@ -70,7 +48,6 @@
             View Demo
           </Button>
         </div>
->>>>>>> 349b94cb
 
         <div className="mt-16 relative">
           <div className="bg-gradient-to-t from-blue-50 to-transparent p-8 rounded-2xl border border-blue-100">
@@ -269,28 +246,15 @@
             Join sellers who are already using AI-powered keyword research to improve their 
             Amazon performance and increase sales.
           </p>
-                     <div className="flex flex-col sm:flex-row gap-4 justify-center">
-<<<<<<< HEAD
-             <a href="/dashboard">
-               <Button size="lg" className="bg-blue-600 hover:bg-blue-700 text-white px-8 py-4 text-lg h-12">
-                 Start Your Research
-               </Button>
-             </a>
-             <a href="/test">
-               <Button variant="outline" size="lg" className="border-gray-300 text-gray-700 px-8 py-4 text-lg h-12">
-                 Schedule Demo
-               </Button>
-             </a>
-=======
-             <Button size="lg" className="bg-blue-600 hover:bg-blue-700 text-white px-8 py-4 text-lg h-12" asChild>
-               <Link href="/dashboard">
-                 Start Your Research
-               </Link>
-             </Button>
-             <Button variant="outline" size="lg" className="border-gray-300 text-gray-700 px-8 py-4 text-lg h-12">
-               Schedule Demo
-             </Button>
->>>>>>> 349b94cb
+          <div className="flex flex-col sm:flex-row gap-4 justify-center">
+            <Button size="lg" className="bg-blue-600 hover:bg-blue-700 text-white px-8 py-4 text-lg h-12" asChild>
+              <Link href="/dashboard">
+                Start Your Research
+              </Link>
+            </Button>
+            <Button variant="outline" size="lg" className="border-gray-300 text-gray-700 px-8 py-4 text-lg h-12">
+              Schedule Demo
+            </Button>
            </div>
         </div>
       </section>
